--- conflicted
+++ resolved
@@ -266,19 +266,7 @@
 				Properties props = new Properties();
 				props.load(reader);
 				osId = props.getProperty("ID");
-<<<<<<< HEAD
 				osVersion = StringUtil.unquote(props.getProperty("VERSION"));
-=======
-				osVersion = props.getProperty("VERSION");
-				if (osVersion == null || osVersion.trim().isEmpty()) {
-					osVersion = props.getProperty("VERSION_ID");
-					if (osVersion == null || osVersion.trim().isEmpty()) {
-						osVersion = UNKNOWN;
-					}
-				} else {
-					osVersion = osVersion.replace("\"", "");
-				}
->>>>>>> 6409d426
 			} catch (IOException e) {
 				Logger.warn("Error loading properties file '{}': {}", LINUX_OS_RELEASE_FILE, e);
 			}
